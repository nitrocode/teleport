/*
Copyright 2021 Gravitational, Inc.

Licensed under the Apache License, Version 2.0 (the "License");
you may not use this file except in compliance with the License.
You may obtain a copy of the License at

    http://www.apache.org/licenses/LICENSE-2.0

Unless required by applicable law or agreed to in writing, software
distributed under the License is distributed on an "AS IS" BASIS,
WITHOUT WARRANTIES OR CONDITIONS OF ANY KIND, either express or implied.
See the License for the specific language governing permissions and
limitations under the License.
*/

package services

import (
	"bufio"
	"fmt"
	"strings"
	"testing"

	"github.com/google/uuid"
	"github.com/gravitational/teleport/api/types"
	"github.com/gravitational/teleport/lib/defaults"
	"github.com/gravitational/teleport/lib/fixtures"
	"github.com/gravitational/teleport/lib/utils"

	"github.com/aws/aws-sdk-go/aws"
	"github.com/aws/aws-sdk-go/service/rds"
	"github.com/aws/aws-sdk-go/service/redshift"
	"github.com/stretchr/testify/require"
)

// TestDatabaseUnmarshal verifies a database resource can be unmarshaled.
func TestDatabaseUnmarshal(t *testing.T) {
	expected, err := types.NewDatabaseV3(types.Metadata{
		Name:        "test-database",
		Description: "Test description",
		Labels:      map[string]string{"env": "dev"},
	}, types.DatabaseSpecV3{
		Protocol: defaults.ProtocolPostgres,
		URI:      "localhost:5432",
		CACert:   fixtures.TLSCACertPEM,
	})
	require.NoError(t, err)
	data, err := utils.ToJSON([]byte(fmt.Sprintf(databaseYAML, indent(fixtures.TLSCACertPEM, 4))))
	require.NoError(t, err)
	actual, err := UnmarshalDatabase(data)
	require.NoError(t, err)
	require.Equal(t, expected, actual)
}

// TestDatabaseMarshal verifies a marshaled database resource can be unmarshaled back.
func TestDatabaseMarshal(t *testing.T) {
	expected, err := types.NewDatabaseV3(types.Metadata{
		Name:        "test-database",
		Description: "Test description",
		Labels:      map[string]string{"env": "dev"},
	}, types.DatabaseSpecV3{
		Protocol: defaults.ProtocolPostgres,
		URI:      "localhost:5432",
		CACert:   fixtures.TLSCACertPEM,
	})
	require.NoError(t, err)
	data, err := MarshalDatabase(expected)
	require.NoError(t, err)
	actual, err := UnmarshalDatabase(data)
	require.NoError(t, err)
	require.Equal(t, expected, actual)
}

// indent returns the string where each line is indented by the specified
// number of spaces.
func indent(s string, spaces int) string {
	var lines []string
	scanner := bufio.NewScanner(strings.NewReader(s))
	for scanner.Scan() {
		lines = append(lines, fmt.Sprintf("%v%v", strings.Repeat(" ", spaces), scanner.Text()))
	}
	return strings.Join(lines, "\n")
}

var databaseYAML = `kind: db
version: v3
metadata:
  name: test-database
  description: "Test description"
  labels:
    env: dev
spec:
  protocol: "postgres"
  uri: "localhost:5432"
  ca_cert: |
%v`

// TestDatabaseFromRDSInstance tests converting an RDS instance to a database resource.
func TestDatabaseFromRDSInstance(t *testing.T) {
	instance := &rds.DBInstance{
		DBInstanceArn:                    aws.String("arn:aws:rds:us-west-1:1234567890:db:instance-1"),
		DBInstanceIdentifier:             aws.String("instance-1"),
		DBClusterIdentifier:              aws.String("cluster-1"),
		DbiResourceId:                    aws.String("resource-1"),
		IAMDatabaseAuthenticationEnabled: aws.Bool(true),
		Engine:                           aws.String(RDSEnginePostgres),
		EngineVersion:                    aws.String("13.0"),
		Endpoint: &rds.Endpoint{
			Address: aws.String("localhost"),
			Port:    aws.Int64(5432),
		},
		TagList: []*rds.Tag{{
			Key:   aws.String("key"),
			Value: aws.String("val"),
		}},
	}
	expected, err := types.NewDatabaseV3(types.Metadata{
		Name:        "instance-1",
		Description: "RDS instance in us-west-1",
		Labels: map[string]string{
			types.OriginLabel:  types.OriginCloud,
			labelAccountID:     "1234567890",
			labelRegion:        "us-west-1",
			labelEngine:        RDSEnginePostgres,
			labelEngineVersion: "13.0",
			labelEndpointType:  "instance",
			"key":              "val",
		},
	}, types.DatabaseSpecV3{
		Protocol: defaults.ProtocolPostgres,
		URI:      "localhost:5432",
		AWS: types.AWS{
			AccountID: "1234567890",
			Region:    "us-west-1",
			RDS: types.RDS{
				InstanceID: "instance-1",
				ClusterID:  "cluster-1",
				ResourceID: "resource-1",
				IAMAuth:    true,
			},
		},
	})
	require.NoError(t, err)
	actual, err := NewDatabaseFromRDSInstance(instance)
	require.NoError(t, err)
	require.Equal(t, expected, actual)
}

// TestDatabaseFromRDSCluster tests converting an RDS cluster to a database resource.
func TestDatabaseFromRDSCluster(t *testing.T) {
	cluster := &rds.DBCluster{
		DBClusterArn:                     aws.String("arn:aws:rds:us-east-1:1234567890:cluster:cluster-1"),
		DBClusterIdentifier:              aws.String("cluster-1"),
		DbClusterResourceId:              aws.String("resource-1"),
		IAMDatabaseAuthenticationEnabled: aws.Bool(true),
		Engine:                           aws.String(RDSEngineAuroraMySQL),
		EngineVersion:                    aws.String("8.0.0"),
		Endpoint:                         aws.String("localhost"),
		ReaderEndpoint:                   aws.String("reader.host"),
		Port:                             aws.Int64(3306),
		CustomEndpoints: []*string{
			aws.String("myendpoint1.cluster-custom-example.us-east-1.rds.amazonaws.com"),
			aws.String("myendpoint2.cluster-custom-example.us-east-1.rds.amazonaws.com"),
		},
		TagList: []*rds.Tag{{
			Key:   aws.String("key"),
			Value: aws.String("val"),
		}},
	}

	expectedAWS := types.AWS{
		AccountID: "1234567890",
		Region:    "us-east-1",
		RDS: types.RDS{
			ClusterID:  "cluster-1",
			ResourceID: "resource-1",
			IAMAuth:    true,
		},
	}

	t.Run("primary", func(t *testing.T) {
		expected, err := types.NewDatabaseV3(types.Metadata{
			Name:        "cluster-1",
			Description: "Aurora cluster in us-east-1",
			Labels: map[string]string{
				types.OriginLabel:  types.OriginCloud,
				labelAccountID:     "1234567890",
				labelRegion:        "us-east-1",
				labelEngine:        RDSEngineAuroraMySQL,
				labelEngineVersion: "8.0.0",
				labelEndpointType:  "primary",
				"key":              "val",
			},
		}, types.DatabaseSpecV3{
			Protocol: defaults.ProtocolMySQL,
			URI:      "localhost:3306",
			AWS:      expectedAWS,
		})
		require.NoError(t, err)
		actual, err := NewDatabaseFromRDSCluster(cluster)
		require.NoError(t, err)
		require.Equal(t, expected, actual)
	})

	t.Run("reader", func(t *testing.T) {
		expected, err := types.NewDatabaseV3(types.Metadata{
			Name:        "cluster-1-reader",
			Description: "Aurora cluster in us-east-1 (reader endpoint)",
			Labels: map[string]string{
				types.OriginLabel:  types.OriginCloud,
				labelAccountID:     "1234567890",
				labelRegion:        "us-east-1",
				labelEngine:        RDSEngineAuroraMySQL,
				labelEngineVersion: "8.0.0",
				labelEndpointType:  "reader",
				"key":              "val",
			},
		}, types.DatabaseSpecV3{
			Protocol: defaults.ProtocolMySQL,
			URI:      "reader.host:3306",
			AWS:      expectedAWS,
		})
		require.NoError(t, err)
		actual, err := NewDatabaseFromRDSClusterReaderEndpoint(cluster)
		require.NoError(t, err)
		require.Equal(t, expected, actual)
	})

	t.Run("custom endpoints", func(t *testing.T) {
		expectedLabels := map[string]string{
			types.OriginLabel:  types.OriginCloud,
			labelAccountID:     "1234567890",
			labelRegion:        "us-east-1",
			labelEngine:        RDSEngineAuroraMySQL,
			labelEngineVersion: "8.0.0",
			labelEndpointType:  "custom",
			"key":              "val",
		}

		expectedMyEndpoint1, err := types.NewDatabaseV3(types.Metadata{
			Name:        "cluster-1-custom-myendpoint1",
			Description: "Aurora cluster in us-east-1 (custom endpoint)",
			Labels:      expectedLabels,
		}, types.DatabaseSpecV3{
			Protocol: defaults.ProtocolMySQL,
			URI:      "myendpoint1.cluster-custom-example.us-east-1.rds.amazonaws.com:3306",
			AWS:      expectedAWS,
			TLS: types.DatabaseTLS{
				ServerName: "localhost",
			},
		})
		require.NoError(t, err)

		expectedMyEndpoint2, err := types.NewDatabaseV3(types.Metadata{
			Name:        "cluster-1-custom-myendpoint2",
			Description: "Aurora cluster in us-east-1 (custom endpoint)",
			Labels:      expectedLabels,
		}, types.DatabaseSpecV3{
			Protocol: defaults.ProtocolMySQL,
			URI:      "myendpoint2.cluster-custom-example.us-east-1.rds.amazonaws.com:3306",
			AWS:      expectedAWS,
			TLS: types.DatabaseTLS{
				ServerName: "localhost",
			},
		})
		require.NoError(t, err)

		databases, err := NewDatabasesFromRDSClusterCustomEndpoints(cluster)
		require.NoError(t, err)
		require.Equal(t, types.Databases{expectedMyEndpoint1, expectedMyEndpoint2}, databases)
	})

	t.Run("bad custom endpoints ", func(t *testing.T) {
		badCluster := *cluster
		badCluster.CustomEndpoints = []*string{
			aws.String("badendpoint1"),
			aws.String("badendpoint2"),
		}
		_, err := NewDatabasesFromRDSClusterCustomEndpoints(&badCluster)
		require.Error(t, err)
	})
}

func TestParseRDSCustomEndpoint(t *testing.T) {
	name, err := parseRDSCustomEndpoint("custom-endpoint.cluster-custom-example.ca-central-1.rds.amazonaws.com")
	require.NoError(t, err)
	require.Equal(t, "custom-endpoint", name)
}

func TestAuroraMySQLVersion(t *testing.T) {
	tests := []struct {
		engineVersion        string
		expectedMySQLVersion string
	}{
		{
			engineVersion:        "5.6.10a",
			expectedMySQLVersion: "5.6.10a",
		},
		{
			engineVersion:        "5.6.mysql_aurora.1.22.1",
			expectedMySQLVersion: "1.22.1",
		},
		{
			engineVersion:        "5.6.mysql_aurora.1.22.1.3",
			expectedMySQLVersion: "1.22.1.3",
		},
	}
	for _, test := range tests {
		t.Run(test.engineVersion, func(t *testing.T) {
			require.Equal(t, test.expectedMySQLVersion, auroraMySQLVersion(&rds.DBCluster{EngineVersion: aws.String(test.engineVersion)}))
		})
	}
}

func TestIsRDSClusterSupported(t *testing.T) {
	tests := []struct {
		name          string
		engineMode    string
		engineVersion string
		isSupported   bool
	}{
		{
			name:          "provisioned",
			engineMode:    RDSEngineModeProvisioned,
			engineVersion: "5.6.mysql_aurora.1.22.0",
			isSupported:   true,
		},
		{
			name:          "serverless",
			engineMode:    RDSEngineModeServerless,
			engineVersion: "5.6.mysql_aurora.1.22.0",
			isSupported:   false,
		},
		{
			name:          "parallel query supported",
			engineMode:    RDSEngineModeParallelQuery,
			engineVersion: "5.6.mysql_aurora.1.22.0",
			isSupported:   true,
		},
		{
			name:          "parallel query unsupported",
			engineMode:    RDSEngineModeParallelQuery,
			engineVersion: "5.6.mysql_aurora.1.19.6",
			isSupported:   false,
		},
	}

	for _, test := range tests {
		t.Run(test.name, func(t *testing.T) {
			cluster := &rds.DBCluster{
				DBClusterArn:        aws.String("arn:aws:rds:us-east-1:1234567890:cluster:test"),
				DBClusterIdentifier: aws.String(test.name),
				DbClusterResourceId: aws.String(uuid.New().String()),
				Engine:              aws.String(RDSEngineAuroraMySQL),
				EngineMode:          aws.String(test.engineMode),
				EngineVersion:       aws.String(test.engineVersion),
			}

			require.Equal(t, test.isSupported, IsRDSClusterSupported(cluster))

		})
	}
}

func TestRDSTagsToLabels(t *testing.T) {
	rdsTags := []*rds.Tag{
		&rds.Tag{
			Key:   aws.String("Env"),
			Value: aws.String("dev"),
		},
		&rds.Tag{
			Key:   aws.String("aws:cloudformation:stack-id"),
			Value: aws.String("some-id"),
		},
		&rds.Tag{
			Key:   aws.String("Name"),
			Value: aws.String("test"),
		},
	}
	labels := rdsTagsToLabels(rdsTags)
	require.Equal(t, map[string]string{"Name": "test", "Env": "dev"}, labels)
}

<<<<<<< HEAD
func TestDatabaseFromRDSProxy(t *testing.T) {
	var port int64 = 9999
	dbProxy := &rds.DBProxy{
		DBProxyArn:   aws.String("arn:aws:rds:ca-central-1:123456:db-proxy:prx-abcdef"),
		DBProxyName:  aws.String("testproxy"),
		EngineFamily: aws.String(rds.EngineFamilyMysql),
		Endpoint:     aws.String("proxy.rds.test"),
		VpcId:        aws.String("test-vpc-id"),
	}

	dbProxyEndpoint := &rds.DBProxyEndpoint{
		Endpoint:            aws.String("custom.proxy.rds.test"),
		DBProxyEndpointName: aws.String("custom"),
		DBProxyName:         aws.String("testproxy"),
		DBProxyEndpointArn:  aws.String("arn:aws:rds:ca-central-1:123456:db-proxy-endpoint:prx-endpoint-abcdef"),
		TargetRole:          aws.String(rds.DBProxyEndpointTargetRoleReadOnly),
	}

	t.Run("default endpoint", func(t *testing.T) {
		expected, err := types.NewDatabaseV3(types.Metadata{
			Name:        "testproxy",
			Description: "RDS proxy in ca-central-1",
			Labels: map[string]string{
				types.OriginLabel: types.OriginCloud,
				labelAccountID:    "123456",
				labelRegion:       "ca-central-1",
				labelEngine:       RDSEngineMySQL,
				labelVpcID:        "test-vpc-id",
				labelTargetRole:   "read_write",
			},
		}, types.DatabaseSpecV3{
			Protocol: defaults.ProtocolMySQL,
			URI:      "proxy.rds.test:9999",
			AWS: types.AWS{
				Region:    "ca-central-1",
				AccountID: "123456",
				RDS: types.RDS{
					ResourceID: "prx-abcdef",
					IAMAuth:    true,
					ProxyName:  "testproxy",
				},
			},
		})
		require.NoError(t, err)

		actual, err := NewDatabaseFromRDSProxy(dbProxy, port)
		require.NoError(t, err)
		require.Equal(t, expected, actual)
	})

	t.Run("custom endpoint", func(t *testing.T) {
		expected, err := types.NewDatabaseV3(types.Metadata{
			Name:        "testproxy-custom",
			Description: "RDS proxy endpoint in ca-central-1",
			Labels: map[string]string{
				types.OriginLabel: types.OriginCloud,
				labelAccountID:    "123456",
				labelRegion:       "ca-central-1",
				labelEngine:       RDSEngineMySQL,
				labelVpcID:        "test-vpc-id",
				labelTargetRole:   "read_only",
			},
		}, types.DatabaseSpecV3{
			Protocol: defaults.ProtocolMySQL,
			URI:      "custom.proxy.rds.test:9999",
			AWS: types.AWS{
				Region:    "ca-central-1",
				AccountID: "123456",
				RDS: types.RDS{
					ResourceID:        "prx-abcdef",
					IAMAuth:           true,
					ProxyName:         "testproxy",
					ProxyEndpointName: "custom",
				},
			},
			TLS: types.DatabaseTLS{
				ServerName: "proxy.rds.test",
			},
		})
		require.NoError(t, err)

		actual, err := NewDatabaseFromRDSProxyEndpoint(dbProxy, dbProxyEndpoint, port)
		require.NoError(t, err)
		require.Equal(t, expected, actual)
	})
=======
// TestDatabaseFromRedshiftCluster tests converting an Redshift cluster to a database resource.
func TestDatabaseFromRedshiftCluster(t *testing.T) {
	cluster := &redshift.Cluster{
		ClusterIdentifier:   aws.String("mycluster"),
		ClusterNamespaceArn: aws.String("arn:aws:redshift:us-east-1:1234567890:namespace:u-u-i-d"),
		Endpoint: &redshift.Endpoint{
			Address: aws.String("localhost"),
			Port:    aws.Int64(5439),
		},
		Tags: []*redshift.Tag{
			{
				Key:   aws.String("key"),
				Value: aws.String("val"),
			},
			{
				Key:   aws.String("elasticbeanstalk:environment-id"),
				Value: aws.String("id"),
			},
		},
	}
	expected, err := types.NewDatabaseV3(types.Metadata{
		Name:        "mycluster",
		Description: "Redshift cluster in us-east-1",
		Labels: map[string]string{
			types.OriginLabel: types.OriginCloud,
			labelAccountID:    "1234567890",
			labelRegion:       "us-east-1",
			"key":             "val",
		},
	}, types.DatabaseSpecV3{
		Protocol: defaults.ProtocolPostgres,
		URI:      "localhost:5439",
		AWS: types.AWS{
			AccountID: "1234567890",
			Region:    "us-east-1",
			Redshift: types.Redshift{
				ClusterID: "mycluster",
			},
		},
	})
	require.NoError(t, err)
	actual, err := NewDatabaseFromRedshiftCluster(cluster)
	require.NoError(t, err)
	require.Equal(t, expected, actual)
>>>>>>> a8a57b19
}<|MERGE_RESOLUTION|>--- conflicted
+++ resolved
@@ -382,7 +382,6 @@
 	require.Equal(t, map[string]string{"Name": "test", "Env": "dev"}, labels)
 }
 
-<<<<<<< HEAD
 func TestDatabaseFromRDSProxy(t *testing.T) {
 	var port int64 = 9999
 	dbProxy := &rds.DBProxy{
@@ -468,7 +467,8 @@
 		require.NoError(t, err)
 		require.Equal(t, expected, actual)
 	})
-=======
+}
+
 // TestDatabaseFromRedshiftCluster tests converting an Redshift cluster to a database resource.
 func TestDatabaseFromRedshiftCluster(t *testing.T) {
 	cluster := &redshift.Cluster{
@@ -513,5 +513,4 @@
 	actual, err := NewDatabaseFromRedshiftCluster(cluster)
 	require.NoError(t, err)
 	require.Equal(t, expected, actual)
->>>>>>> a8a57b19
 }