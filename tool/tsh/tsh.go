--- conflicted
+++ resolved
@@ -745,9 +745,7 @@
 	if err != nil {
 		return trace.Wrap(err)
 	}
-<<<<<<< HEAD
 	cf.TshConfig = *confOptions
-=======
 
 	if cpuProfile != "" {
 		log.Debugf("writing CPU profile to %v", cpuProfile)
@@ -778,9 +776,6 @@
 			}
 		}()
 	}
-
-	cf.ExtraProxyHeaders = confOptions.ExtraHeaders
->>>>>>> 7480b580
 
 	switch command {
 	case ver.FullCommand():
