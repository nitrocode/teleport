--- conflicted
+++ resolved
@@ -437,63 +437,8 @@
 	return out
 }
 
-<<<<<<< HEAD
 func pickActiveAWSApp(cf *CLIConf) (*awsApp, error) {
-	profile, err := client.StatusCurrent(cf.HomePath, cf.Proxy)
-=======
-type tempSelfSignedLocalCert struct {
-	cert   tls.Certificate
-	caFile *os.File
-}
-
-func newTempSelfSignedLocalCert() (*tempSelfSignedLocalCert, error) {
-	caKey, caCert, err := tlsca.GenerateSelfSignedCA(pkix.Name{
-		CommonName:   "localhost",
-		Organization: []string{"Teleport"},
-	}, []string{"localhost"}, defaults.CATTL)
-	if err != nil {
-		return nil, trace.Wrap(err)
-	}
-	cert, err := tls.X509KeyPair(caCert, caKey)
-	if err != nil {
-		return nil, trace.Wrap(err)
-	}
-
-	f, err := os.CreateTemp("", "*_aws_local_proxy_cert.pem")
-	if err != nil {
-		return nil, trace.Wrap(err)
-	}
-
-	if _, err := io.Copy(f, bytes.NewReader(caCert)); err != nil {
-		return nil, trace.Wrap(err)
-	}
-	return &tempSelfSignedLocalCert{
-		cert:   cert,
-		caFile: f,
-	}, nil
-}
-
-func (t *tempSelfSignedLocalCert) getCAPath() string {
-	return t.caFile.Name()
-}
-
-func (t *tempSelfSignedLocalCert) getCert() tls.Certificate {
-	return t.cert
-}
-
-func (t tempSelfSignedLocalCert) Clean() error {
-	if err := t.caFile.Close(); err != nil {
-		return trace.Wrap(err)
-	}
-	if err := os.Remove(t.caFile.Name()); err != nil {
-		return trace.Wrap(err)
-	}
-	return nil
-}
-
-func pickActiveAWSApp(cf *CLIConf) (string, error) {
 	profile, err := client.StatusCurrent(cf.HomePath, cf.Proxy, cf.IdentityFileIn)
->>>>>>> df60a5d2
 	if err != nil {
 		return nil, trace.Wrap(err)
 	}
